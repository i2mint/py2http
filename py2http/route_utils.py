import inspect
import re
<<<<<<< HEAD
from warnings import warn
=======
from typing import Iterable
>>>>>>> 9b8d1b46


def create_handler(input_class, methodname):
    constructor_arg_names = [argname for argname in inspect.signature(input_class)][1:]
    class_method = input_class.getattr(methodname)

    def handler(*input_args, **input_kwargs):
        constructor_kwargs = {input_kwargs.pop(argname, None) for argname in constructor_arg_names}
        instance = input_class(**constructor_kwargs)
        return instance.getattr(methodname)(*input_args, **input_kwargs)
    handler.input_trans = class_method.getattr('input_trans', None)
    handler.input_validator = class_method.getattr('input_validator', None)
    handler.output_trans = class_method.getattr('output_trans', None)
    return handler


# TODO: Consider merging whitelist and regex.
# TODO: Default ("everything but what starts with _") could be dangerous
# TODO: See _proposal_mk_functions_from_class
def mk_functions_from_class(input_class, whitelist=None, name_regex=None):
    def allowed_method(methodname):
        if whitelist and methodname in whitelist:
            return True
        if name_regex:
            return re.match(name_regex, methodname)
        return not methodname.startswith('_')

    methods = [m for m in inspect.getmembers(input_class, predicate=callable) if
               allowed_method(m[0][0])]

    return [create_handler(input_class, method) for method in methods]


def _proposal_mk_functions_from_class(input_class, whitelist):
    if isinstance(whitelist, Iterable):
        whitelist = re.compile('(' + '|'.join(whitelist) + ')$').match
    elif isinstance(whitelist, str):
        whitelist = re.compile(whitelist).match
    assert callable(whitelist), \
        f"whitelist needs to be an iterable, string, or callable. Was: {whitelist}"

    methods = [m for m in inspect.getmembers(input_class, predicate=callable) if
               whitelist(m[0][0])]
    return [create_handler(input_class, method) for method in methods]<|MERGE_RESOLUTION|>--- conflicted
+++ resolved
@@ -1,10 +1,6 @@
 import inspect
 import re
-<<<<<<< HEAD
-from warnings import warn
-=======
 from typing import Iterable
->>>>>>> 9b8d1b46
 
 
 def create_handler(input_class, methodname):
