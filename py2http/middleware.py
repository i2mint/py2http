--- conflicted
+++ resolved
@@ -13,13 +13,9 @@
         auth_header = req.headers.get('Authorization', '')
         token = auth_header[7:]
         try:
-<<<<<<< HEAD
-            decoded = jwt.decode(token, secret, options={'verify': verify}, algorithms=['HS256', 'RS256'])
-=======
             decoded = jwt.decode(
-                token, secret, options={'verify': verify}, algorithms=[algorithm]
+                token, secret, options={'verify': verify}, algorithms=['HS256', 'RS256']
             )
->>>>>>> 3573f926
             req.token = decoded
             return await handler(req)
         except jwt.DecodeError as error:
