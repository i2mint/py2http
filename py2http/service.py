--- conflicted
+++ resolved
@@ -61,7 +61,6 @@
         result = defaults.get(key, None)
     return result
 
-
 from collections import namedtuple
 
 
@@ -106,17 +105,15 @@
     :Keyword Arguments: The configuration settings
     """
     # TODO: perhaps collections.abc.Mapping instead of dict?
-<<<<<<< HEAD
     input_mapper = mk_config('input_mapper', func, configs, default_configs)
     input_validator = mk_config('input_validator', func, configs, default_configs)
     output_mapper = mk_config('output_mapper', func, configs, default_configs)
     header_inputs = mk_config('header_inputs', func, configs, default_configs, type=dict)
-=======
 
     # 1: Replacement proposal
-    input_mapper, input_validator, output_mapper, header_inputs = mk_config_nt(
-        ['input_mapper', 'input_validator', 'output_mapper', 'header_inputs'],
-        func, configs, default_configs)
+    # input_mapper, input_validator, output_mapper, header_inputs = mk_config_nt(
+    #     ['input_mapper', 'input_validator', 'output_mapper', 'header_inputs'],
+    #     func, configs, default_configs)
     # input_mapper, input_validator, output_mapper, header_inputs = mk_configs(
     #     ['input_mapper', 'input_validator', 'output_mapper', 'header_inputs'],
     #     func, configs, default_configs
@@ -126,8 +123,6 @@
     # input_validator = mk_config('input_validator', func, configs, default_configs)
     # output_mapper = mk_config('output_mapper', func, configs, default_configs)
     # header_inputs = mk_config('header_inputs', func, configs, default_configs)
-
->>>>>>> 767c8cb4
     exclude_request_keys = header_inputs.keys()
     request_schema = getattr(input_mapper,
                              'request_schema',
@@ -139,12 +134,6 @@
         response_schema = getattr(func,
                                   'response_schema',
                                   mk_output_schema_from_func(func))
-<<<<<<< HEAD
-=======
-
-    # TODO: Remove print (and implement conditional logging)
-    # print(f'response_schema: {response_schema}')
->>>>>>> 767c8cb4
 
     async def handle_request(req):
         input_kwargs = input_mapper(req)
