--- conflicted
+++ resolved
@@ -836,17 +836,9 @@
             req_body = await req.json()
         except JSONDecodeError:
             warn('Invalid req body, expected JSON format.')
-<<<<<<< HEAD
-            req_body = {}
-        if getattr(req, 'token', None):
-            req_body = dict(body, **req.token)
-        return func(req_body)
-=======
             body = {}
         kwargs = _get_req_input_kwargs(req, body)
         return func(kwargs)
-
->>>>>>> c2b0b275
     input_mapper.content_type = 'json'
     return input_mapper
 
@@ -857,17 +849,9 @@
             req_body = await req.post()
         except Exception:
             warn('Invalid req body, expected multipart format.')
-<<<<<<< HEAD
-            req_body = {}
-        if getattr(req, 'token', None):
-            req_body = dict(req_body, **req.token)
-        return func(req_body)
-=======
             body = {}
         kwargs = _get_req_input_kwargs(req, body)
         return func(kwargs)
-
->>>>>>> c2b0b275
     input_mapper.content_type = 'multipart'
     return input_mapper
 
@@ -875,17 +859,9 @@
 def handle_raw_req(func):
     async def input_mapper(req):
         raw_body = await req.text()
-<<<<<<< HEAD
-        req_body = {'text': raw_body}
-        if getattr(req, 'token', None):
-            req_body = dict(req_body, **req.token)
-        return func(req_body)
-=======
         body = dict({}, text=raw_body)
         kwargs = _get_req_input_kwargs(req, body)
         return func(kwargs)
-
->>>>>>> c2b0b275
     input_mapper.content_type = 'raw'
     return input_mapper
 
