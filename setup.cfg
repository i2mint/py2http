# Inside of setup.cfg
[metadata]
name = py2http
version = 0.1.48
url = https://github.com/i2mint/py2http
root_url = https://github.com/i2mint
platforms = any
description = Declarative HTTP service entry point.
description_file = README.md
long_description = file: README.md
long_description_content_type = text/markdown
author = Otosense
license = MIT
description-file = README.md
keywords =
    http service
    web service
copyright =
		2020
		Otosense
display_name = Py2http

[options]
packages = find:
include_package_data = True
zip_safe = False
install_requires =
    bottle
    PyJWT[crypto]
    aiohttp
    i2
    glom
    requests
<<<<<<< HEAD
    swagger-ui-py
    pycparser
=======
    strand
    swagger-ui-py
>>>>>>> ab5d3db2
<|MERGE_RESOLUTION|>--- conflicted
+++ resolved
@@ -31,10 +31,6 @@
     i2
     glom
     requests
-<<<<<<< HEAD
-    swagger-ui-py
-    pycparser
-=======
     strand
     swagger-ui-py
->>>>>>> ab5d3db2
+    pycparser